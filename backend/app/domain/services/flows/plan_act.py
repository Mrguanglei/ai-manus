--- conflicted
+++ resolved
@@ -18,11 +18,8 @@
 from app.domain.external.sandbox import Sandbox
 from app.domain.external.browser import Browser
 from app.domain.external.search import SearchEngine
-<<<<<<< HEAD
 from app.domain.external.file import FileStorage
-=======
 from app.domain.external.mcp_config import MCPConfigProvider
->>>>>>> 82f0075c
 from app.domain.repositories.agent_repository import AgentRepository
 from app.domain.utils.json_parser import JsonParser
 from app.domain.repositories.session_repository import SessionRepository
@@ -82,17 +79,13 @@
         # Initialize executor to ensure MCP tools are loaded
         self._executor_initialized = False
 
-<<<<<<< HEAD
     async def run(self, message: str, attachments: List[str] = []) -> AsyncGenerator[BaseEvent, None]:
-=======
-    async def run(self, message: str) -> AsyncGenerator[BaseEvent, None]:
         
         # Ensure executor is initialized before processing
         if not self._executor_initialized:
             await self.executor.initialize()
             self._executor_initialized = True
             logger.debug(f"Initialized execution agent for Agent {self._agent_id}")
->>>>>>> 82f0075c
 
         # TODO: move to task runner
         session = await self._session_repository.find_by_id(self._session_id)
