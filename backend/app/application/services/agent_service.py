from typing import AsyncGenerator, Dict, Any, Optional, Generator, List
import logging
from datetime import datetime
from app.domain.models.session import Session
from app.domain.repositories.session_repository import SessionRepository

from app.interfaces.schemas.response import ShellViewResponse, FileViewResponse, GetSessionResponse
from app.domain.models.agent import Agent
from app.domain.services.agent_domain_service import AgentDomainService
from app.domain.events.agent_events import AgentEvent
from app.application.errors.exceptions import NotFoundError
from typing import Type
from app.domain.models.agent import Agent
from app.domain.external.sandbox import Sandbox
from app.domain.external.search import SearchEngine
from app.domain.external.llm import LLM
from app.domain.external.file import FileStorage
from app.domain.repositories.agent_repository import AgentRepository
from app.domain.external.task import Task
from app.domain.utils.json_parser import JsonParser
<<<<<<< HEAD
from app.application.services.file_service import FileService
from app.domain.models.file import FileInfo
=======
from app.domain.external.mcp_config import MCPConfigProvider
>>>>>>> 82f0075c

# Set up logger
logger = logging.getLogger(__name__)

class AgentService:
    def __init__(
        self,
        llm: LLM,
        agent_repository: AgentRepository,
        session_repository: SessionRepository,
        sandbox_cls: Type[Sandbox],
        task_cls: Type[Task],
        json_parser: JsonParser,
<<<<<<< HEAD
        file_storage: FileStorage,
        search_engine: Optional[SearchEngine] = None
=======
        search_engine: Optional[SearchEngine] = None,
        mcp_config_provider: Optional[MCPConfigProvider] = None
>>>>>>> 82f0075c
    ):
        logger.info("Initializing AgentService")
        self._agent_repository = agent_repository
        self._session_repository = session_repository
        self._file_storage = file_storage
        self._agent_domain_service = AgentDomainService(
            self._agent_repository,
            self._session_repository,
            llm,
            sandbox_cls,
            task_cls,
            json_parser,
            file_storage,
            search_engine,
            mcp_config_provider,
        )
        self._llm = llm
        self._search_engine = search_engine
        self._sandbox_cls = sandbox_cls
    
    async def create_session(self) -> Session:
        logger.info("Creating new session")
        agent = await self._create_agent()
        session = Session(agent_id=agent.id)
        logger.info(f"Created new Session with ID: {session.id}")
        await self._session_repository.save(session)
        return session

    async def _create_agent(self) -> Agent:
        logger.info("Creating new agent")
        
        # Create Agent instance
        agent = Agent(
            model_name=self._llm.model_name,
            temperature=self._llm.temperature,
            max_tokens=self._llm.max_tokens,
        )
        logger.info(f"Created new Agent with ID: {agent.id}")
        
        # Save agent to repository
        await self._agent_repository.save(agent)
        logger.info(f"Saved agent {agent.id} to repository")
        
        logger.info(f"Agent created successfully with ID: {agent.id}")
        return agent

    async def chat(
        self,
        session_id: str,
        message: Optional[str] = None,
        timestamp: Optional[datetime] = None,
        event_id: Optional[str] = None,
        attachments: Optional[List[str]] = None
    ) -> AsyncGenerator[AgentEvent, None]:
        logger.info(f"Starting chat with session {session_id}: {message[:50]}...")
        # Directly use the domain service's chat method, which will check if the session exists
        async for event in self._agent_domain_service.chat(session_id, message, timestamp, event_id, attachments):
            logger.debug(f"Received event: {event}")
            yield event
        logger.info(f"Chat with session {session_id} completed")
    
    async def get_session(self, session_id: str) -> Session:
        session = await self._session_repository.find_by_id(session_id)
        if not session:
            logger.warning(f"Session not found: {session_id}")
            raise NotFoundError(f"Session not found: {session_id}")
        return session
    
    async def get_all_sessions(self) -> List[Session]:
        return await self._session_repository.get_all()

    async def delete_session(self, session_id: str):
        await self._agent_domain_service.stop_session(session_id)
        await self._session_repository.delete(session_id)

    async def stop_session(self, session_id: str):
        await self._agent_domain_service.stop_session(session_id)

    async def shutdown(self):
        logger.info("Closing all agents and cleaning up resources")
        # Clean up all Agents and their associated sandboxes
        await self._agent_domain_service.shutdown()
        logger.info("All agents closed successfully")

    async def _get_sandbox(self, session_id: str) -> Sandbox:
        """Get sandbox instance for the specified agent
        
        Args:
            session_id: Session ID
            
        Returns:
            Sandbox: Sandbox instance
            
        Raises:
            NotFoundError: When Agent or Sandbox does not exist
        """
        session = await self._session_repository.find_by_id(session_id)
        if not session:
            logger.warning(f"Session not found: {session_id}")
            raise NotFoundError(f"Session not found: {session_id}")
        
        if not session.sandbox_id:
            logger.warning(f"Sandbox ID not found for session: {session_id}")
            raise NotFoundError(f"Sandbox not found: {session_id}")
            
        sandbox = await self._sandbox_cls.get(session.sandbox_id)
        if not sandbox:
            logger.warning(f"Sandbox not found: {session_id}")
            raise NotFoundError(f"Sandbox not found: {session_id}")
            
        return sandbox

    async def shell_view(self, session_id: str, shell_session_id: str) -> ShellViewResponse:
        """View shell session output
        
        Args:
            session_id: Session ID
            shell_session_id: Shell session ID
            
        Returns:
            APIResponse: Response entity containing shell output
            
        Raises:
            ResourceNotFoundError: When Agent or Sandbox does not exist
            OperationError: When a server error occurs during execution
        """
        logger.info(f"Viewing shell output for session {session_id}")
        
        err = ""
        try:
            sandbox = await self._get_sandbox(session_id)
            result = await sandbox.view_shell(shell_session_id)
            if result.success:
                return ShellViewResponse(**result.data)
            else:
                err = result.message
        except Exception as e:
            logger.exception(f"Failed to view shell output for session {session_id}: {e}")
            err = str(e)
        
        return ShellViewResponse(output=f"(Failed to view shell output: {err})", session_id=session_id)

    async def get_vnc_url(self, session_id: str) -> str:
        """Get the VNC URL for the Agent sandbox
        
        Args:
            session_id: Session ID
            
        Returns:
            str: Sandbox host address
            
        Raises:
            NotFoundError: When Agent or Sandbox does not exist
        """
        logger.info(f"Getting sandbox host for session {session_id}")
        
        sandbox = await self._get_sandbox(session_id)
        return sandbox.vnc_url

    async def file_view(self, session_id: str, path: str) -> FileViewResponse:
        """View file content
        
        Args:
            session_id: Session ID
            path: File path
            
        Returns:
            APIResponse: Response entity containing file content
            
        Raises:
            ResourceNotFoundError: When Agent or Sandbox does not exist
            OperationError: When a server error occurs during execution
        """
        logger.info(f"Viewing file content for session {session_id}, file path: {path}")
        err = ""
        try:
            sandbox = await self._get_sandbox(session_id)
            result = await sandbox.file_read(path)
            logger.info(f"File read successfully: {path}")
            if result.success:
                return FileViewResponse(**result.data)
            else:
                logger.warning(f"File read failed: {path}, error: {result.message}")
                err = result.message
        except Exception as e:
            logger.exception(f"Failed to read file content for session {session_id}, file path: {path}: {e}")
            err = str(e)
        
        return FileViewResponse(content=f"(Failed to read file content: {err})", file=path)

    async def get_session_files(self, session_id: str) -> List[FileInfo]:
        session = await self._session_repository.find_by_id(session_id)
        if not session:
            logger.warning(f"Session not found: {session_id}")
            raise NotFoundError(f"Session not found: {session_id}")
        return session.files<|MERGE_RESOLUTION|>--- conflicted
+++ resolved
@@ -18,12 +18,9 @@
 from app.domain.repositories.agent_repository import AgentRepository
 from app.domain.external.task import Task
 from app.domain.utils.json_parser import JsonParser
-<<<<<<< HEAD
 from app.application.services.file_service import FileService
 from app.domain.models.file import FileInfo
-=======
 from app.domain.external.mcp_config import MCPConfigProvider
->>>>>>> 82f0075c
 
 # Set up logger
 logger = logging.getLogger(__name__)
@@ -37,13 +34,9 @@
         sandbox_cls: Type[Sandbox],
         task_cls: Type[Task],
         json_parser: JsonParser,
-<<<<<<< HEAD
         file_storage: FileStorage,
-        search_engine: Optional[SearchEngine] = None
-=======
         search_engine: Optional[SearchEngine] = None,
         mcp_config_provider: Optional[MCPConfigProvider] = None
->>>>>>> 82f0075c
     ):
         logger.info("Initializing AgentService")
         self._agent_repository = agent_repository
